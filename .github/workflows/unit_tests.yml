--- conflicted
+++ resolved
@@ -1,8 +1,4 @@
-<<<<<<< HEAD
-name: unit tests
-=======
 name: unit-tests
->>>>>>> a5cdd8f9
 concurrency:
   group: ${{ github.workflow }}-${{ github.event.number }}-${{ github.event.type }}
   cancel-in-progress: true
@@ -32,21 +28,12 @@
         run: |
           python -m pip install --progress-bar off --upgrade pip setuptools wheel
           python -m pip install --progress-bar off .[style]
-<<<<<<< HEAD
-      - name: Setup flake8 annotations
-        uses: rbialon/flake8-annotations@v1
-=======
->>>>>>> a5cdd8f9
       - name: Run flake8
         uses: py-actions/flake8@v2
         with:
           path: "mne_icalabel"
       - name: Run isort
-<<<<<<< HEAD
-        uses: jamescurtin/isort-action@master
-=======
         uses: isort/isort-action@master
->>>>>>> a5cdd8f9
       - name: Run black
         uses: psf/black@stable
         with:
@@ -56,11 +43,7 @@
         with:
           check_filenames: true
           check_hidden: true
-<<<<<<< HEAD
-          skip: './.git,./build'
-=======
           skip: './.git,./build,./.mypy_cache,./.pytest_cache'
->>>>>>> a5cdd8f9
           ignore_words_file: ./.codespellignore
       - name: Run pydocstyle
         run: pydocstyle .
@@ -157,11 +140,7 @@
           python -m pip install git+https://github.com/mne-tools/mne-python
       - name: Display MNE infos
         run: mne sys_info
-<<<<<<< HEAD
-      - name: Retrieve MNE/ICA-Label testing dataset version
-=======
       - name: Retrieve MNE/MNE-ICALabel testing dataset version
->>>>>>> a5cdd8f9
         run: |
           curl https://raw.githubusercontent.com/mne-tools/mne-testing-data/master/version.txt -o mne_testing_data_version.txt
           curl https://raw.githubusercontent.com/adam2392/mne-testing-icalabel-data/main/version.txt -o mne_icalabel_testing_data_version.txt
@@ -170,11 +149,7 @@
         with:
           key: ${{ matrix.os }}-${{ matrix.mne }}-${{ hashFiles('mne_testing_data_version.txt') }}-${{ hashFiles('mne_icalabel_testing_data_version.txt') }}
           path: ~/mne_data
-<<<<<<< HEAD
-      - name: Download MNE/ICA-Label testing dataset
-=======
       - name: Download MNE/MNE-ICALabel testing dataset
->>>>>>> a5cdd8f9
         run: |
           python -c "import mne; mne.datasets.testing.data_path()"
           python -c "import mne_icalabel; mne_icalabel.datasets.icalabel.data_path()"
