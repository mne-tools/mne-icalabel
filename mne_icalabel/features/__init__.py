--- conflicted
+++ resolved
@@ -1,10 +1,6 @@
 """Features for the ICLabel"""
 
-<<<<<<< HEAD
 from .psd import get_psds
-from .topomap import get_topomap_array, get_topomaps  # noqa: F401
+from .topomap import get_topomaps
 
-__all__ = ("get_psds", "get_topomaps")
-=======
-from .topomap import get_topomaps  # noqa: F401
->>>>>>> 33856dfc
+__all__ = ("get_psds", "get_topomaps")