from mne.utils import verbose


@verbose
def label_ica_components(inst, ica, verbose=None):
    """Label ICA components.

    Parameters
    ----------
    inst : Raw | Epochs
        The raw data instance that was used for ICA.
    ica : ICA
        The fitted ICA instance.
    %(verbose)s

    Returns
    -------
    gui : instance of ICAComponentLabeler
        The graphical user interface (GUI) window.
    """
    from qtpy.QtWidgets import QApplication

<<<<<<< HEAD
    from mne_icalabel.gui._label_components import ICAComponentLabeler
=======
    from ._label_components_2 import ICAComponentLabeler
>>>>>>> 88ab8281

    # from ._label_components import ICAComponentLabeler
    # get application
    app = QApplication.instance()
    if app is None:
        app = QApplication(["ICA Component Labeler"])
    gui = ICAComponentLabeler(inst=inst, ica=ica)
    gui.show()
    return gui


if __name__ == "__main__":
    from mne.datasets import sample
    from mne.io import read_raw
    from mne.preprocessing import ICA

    directory = sample.data_path() / "MEG" / "sample"
    raw = read_raw(directory / "sample_audvis_raw.fif", preload=False)
    raw.crop(0, 10).pick_types(eeg=True, exclude="bads")
    raw.load_data()
    # preprocess
    raw.filter(l_freq=1.0, h_freq=100.0)
    raw.set_eeg_reference("average")

    n_components = 15
    ica = ICA(n_components=n_components, method="picard")
    ica.fit(raw)

    # annotate ICA components
    gui = label_ica_components(raw, ica)<|MERGE_RESOLUTION|>--- conflicted
+++ resolved
@@ -2,15 +2,15 @@
 
 
 @verbose
-def label_ica_components(inst, ica, verbose=None):
+def label_ica_components(ica, inst=None, verbose=None):
     """Label ICA components.
 
     Parameters
     ----------
+    ica : ICA
+        The fitted ICA instance.
     inst : Raw | Epochs
         The raw data instance that was used for ICA.
-    ica : ICA
-        The fitted ICA instance.
     %(verbose)s
 
     Returns
@@ -20,11 +20,8 @@
     """
     from qtpy.QtWidgets import QApplication
 
-<<<<<<< HEAD
-    from mne_icalabel.gui._label_components import ICAComponentLabeler
-=======
-    from ._label_components_2 import ICAComponentLabeler
->>>>>>> 88ab8281
+    from mne_icalabel.gui._label_components_2 import ICAComponentLabeler
+    # from ._label_components import ICAComponentLabeler
 
     # from ._label_components import ICAComponentLabeler
     # get application
@@ -54,4 +51,4 @@
     ica.fit(raw)
 
     # annotate ICA components
-    gui = label_ica_components(raw, ica)+    gui = label_ica_components(ica, raw)