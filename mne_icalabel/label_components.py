--- conflicted
+++ resolved
@@ -25,13 +25,8 @@
     ica : ICA
         The fitted ICA instance.
     method : str
-<<<<<<< HEAD
-        The proposed method for labeling components. Must be one of
-        ('iclabel', ).
-=======
         The proposed method for labeling components. Must be one of:
         ``'iclabel'``.
->>>>>>> 9d61d7c9
 
     Returns
     -------
