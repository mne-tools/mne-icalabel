import os.path as op

import numpy as np
import onnxruntime as ort
from features import get_megnet_features
from mne.io import BaseRaw
from mne.preprocessing import ICA
from numpy.typing import NDArray
<<<<<<< HEAD
from .features import get_megnet_features
=======

>>>>>>> bc64aa2f

def megnet_label_components(
    raw: BaseRaw,
    ica: ICA,
    model_path: str = op.join("assets", "network", "megnet.onnx"),
) -> dict:
    """
<<<<<<< HEAD
=======

>>>>>>> bc64aa2f
    Label the provided ICA components with the MEGnet neural network.

    Parameters
    ----------
    raw : BaseRaw
        The raw MEG data.
    ica : mne.preprocessing.ICA
        The ICA data.
    model_path : str
        Path to the ONNX model file.

    Returns
    -------
    dict
        Dictionary with the following keys:
            - 'y_pred_proba' : list of float
                The predicted probabilities for each component.
            - 'labels' : list of str
                The predicted labels for each component.

    """
    time_series, topomaps = get_megnet_features(raw, ica)

    assert (
        time_series.shape[0] == topomaps.shape[0]
    ), "The number of time series should match the number of spatial topomaps."
    assert topomaps.shape[1:] == (
        120,
        120,
        3,
    ), "The topomaps should have dimensions [N, 120, 120, 3]."
    assert (
        time_series.shape[1] >= 15000
    ), "The time series must be at least 15000 samples long."

    session = ort.InferenceSession(model_path)
    predictions_vote = _chunk_predicting(session, time_series, topomaps)

    all_labels = ["brain/other", "eye movement", "heart", "eye blink"]
    # megnet_labels = ['NA', 'EB', 'SA', 'CA']
    result = predictions_vote[:, 0, :]
    labels = [all_labels[i] for i in result.argmax(axis=1)]
    proba = [result[i, result[i].argmax()] for i in range(result.shape[0])]

    return {"y_pred_proba": proba, "labels": labels}


def _chunk_predicting(
    session: ort.InferenceSession,
    time_series: NDArray,
    spatial_maps: NDArray,
    chunk_len=15000,
    overlap_len=3750,
) -> NDArray:
    """MEGnet's chunk volte algorithm."""
    predction_vote = []

    for comp_series, comp_map in zip(time_series, spatial_maps):
        time_len = comp_series.shape[0]
        start_times = _get_chunk_start(time_len, chunk_len, overlap_len)

        if start_times[-1] + chunk_len <= time_len:
            start_times.append(time_len - chunk_len)

        chunk_votes = {start: 0 for start in start_times}
        for t in range(time_len):
            in_chunks = [start <= t < start + chunk_len for start in start_times]
            # how many chunks the time point is in
            num_chunks = np.sum(in_chunks)
            for start_time, is_in_chunk in zip(start_times, in_chunks):
                if is_in_chunk:
                    chunk_votes[start_time] += 1.0 / num_chunks

        weighted_predictions = {}
        for start_time in chunk_votes.keys():
            onnx_inputs = {
                session.get_inputs()[0].name: np.expand_dims(comp_map, 0).astype(
                    np.float32
                ),
                session.get_inputs()[1].name: np.expand_dims(
                    np.expand_dims(comp_series[start_time : start_time + chunk_len], 0),
                    -1,
                ).astype(np.float32),
            }
            prediction = session.run(None, onnx_inputs)[0]
            weighted_predictions[start_time] = prediction * chunk_votes[start_time]

        comp_prediction = np.stack(list(weighted_predictions.values())).mean(axis=0)
        comp_prediction /= comp_prediction.sum()
        predction_vote.append(comp_prediction)

    return np.stack(predction_vote)


def _get_chunk_start(
    input_len: int, chunk_len: int = 15000, overlap_len: int = 3750
) -> list:
    """Calculate start times for time series chunks with overlap."""
    start_times = []
    start_time = 0
    while start_time + chunk_len <= input_len:
        start_times.append(start_time)
        start_time += chunk_len - overlap_len
    return start_times<|MERGE_RESOLUTION|>--- conflicted
+++ resolved
@@ -6,23 +6,15 @@
 from mne.io import BaseRaw
 from mne.preprocessing import ICA
 from numpy.typing import NDArray
-<<<<<<< HEAD
 from .features import get_megnet_features
-=======
 
->>>>>>> bc64aa2f
 
 def megnet_label_components(
     raw: BaseRaw,
     ica: ICA,
     model_path: str = op.join("assets", "network", "megnet.onnx"),
 ) -> dict:
-    """
-<<<<<<< HEAD
-=======
-
->>>>>>> bc64aa2f
-    Label the provided ICA components with the MEGnet neural network.
+    """Label the provided ICA components with the MEGnet neural network.
 
     Parameters
     ----------
